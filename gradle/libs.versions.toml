--- conflicted
+++ resolved
@@ -53,19 +53,11 @@
 timber = "5.0.1"
 chart = "3.1.0"
 leakcanary = "2.14"
-<<<<<<< HEAD
-mockk = "1.13.11"
+mockk = "1.13.13"
 slf4j = "2.0.13"
-slf4j-timber = "1.1"
-robolectric = "4.12.2"
-skydovesBallon = "1.6.5"
-=======
-mockk = "1.13.13"
-slf4j = "1.7.36" # don't update to 2.x, unless the next one is also updated
-slf4j-timber = "3.1" # <- this one
+slf4j-timber = "1.2"
 robolectric = "4.14.1"
 skydovesBallon = "1.6.11"
->>>>>>> 02dc8bcd
 moshiKotlin = "1.15.1"
 moshiAdapters = "1.15.1"
 moshi = "1.15.1"
